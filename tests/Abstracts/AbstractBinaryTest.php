<?php

/*
 * This file is part of Rocketeer
 *
 * (c) Maxime Fabre <ehtnam6@gmail.com>
 *
 * For the full copyright and license information, please view the LICENSE
 * file that was distributed with this source code.
 */

namespace Rocketeer\Abstracts;

use Mockery\MockInterface;
use Rocketeer\Binaries\Scm\Git;
use Rocketeer\TestCases\RocketeerTestCase;

class AbstractBinaryTest extends RocketeerTestCase
{
    public function testCanExecuteMethod()
    {
<<<<<<< HEAD
        $this->mock('rocketeer.bash', 'Bash', function (MockInterface $mock) {
=======
        $this->mock('rocketeer.bash', 'Bash', function ($mock) {
>>>>>>> 40c344eb
            return $mock->shouldReceive('run')->once()->withAnyArgs()->andReturnUsing(function ($arguments) {
                return $arguments;
            });
        });

        $scm      = new Git($this->app);
        $command  = $scm->run('checkout', $this->server);
        $expected = $this->replaceHistoryPlaceholders(['git clone "{repository}" "{server}" --branch="master" --depth="1"']);

        $this->assertEquals($expected[0], $command);
    }
<<<<<<< HEAD

    public function testCanProperlyBuildMultivalueOptions()
    {
        $binary  = new Git($this->app);
        $command = $binary->getCommand('foobar', [], ['--foo' => ['bar', 'baz']]);

        $this->assertEquals('git foobar --foo="bar" --foo="baz"', $command);
    }

    public function testCanBuildOptinsIfNoKeysSpecified()
    {
        $binary  = new Git($this->app);
        $command = $binary->getCommand('foobar', [], ['--foo', '--bar']);

        $this->assertEquals('git foobar --foo --bar', $command);
    }

    public function testCanBuildOptinsIfNoValuesSpecified()
    {
        $binary  = new Git($this->app);
        $command = $binary->getCommand('foobar', [], ['--foo' => 'lol', '--bar']);

        $this->assertEquals('git foobar --foo="lol" --bar', $command);
    }
=======
>>>>>>> 40c344eb
}<|MERGE_RESOLUTION|>--- conflicted
+++ resolved
@@ -19,11 +19,7 @@
 {
     public function testCanExecuteMethod()
     {
-<<<<<<< HEAD
         $this->mock('rocketeer.bash', 'Bash', function (MockInterface $mock) {
-=======
-        $this->mock('rocketeer.bash', 'Bash', function ($mock) {
->>>>>>> 40c344eb
             return $mock->shouldReceive('run')->once()->withAnyArgs()->andReturnUsing(function ($arguments) {
                 return $arguments;
             });
@@ -35,7 +31,6 @@
 
         $this->assertEquals($expected[0], $command);
     }
-<<<<<<< HEAD
 
     public function testCanProperlyBuildMultivalueOptions()
     {
@@ -60,6 +55,4 @@
 
         $this->assertEquals('git foobar --foo="lol" --bar', $command);
     }
-=======
->>>>>>> 40c344eb
 }