<?php

/*
 * This file is part of Rocketeer
 *
 * (c) Maxime Fabre <ehtnam6@gmail.com>
 *
 * For the full copyright and license information, please view the LICENSE
 * file that was distributed with this source code.
 */

namespace Rocketeer\Strategies\Check;

use Mockery;
use Rocketeer\TestCases\RocketeerTestCase;

class NodeStrategyTest extends RocketeerTestCase
{
    /**
     * @type \Rocketeer\Strategies\Check\PhpStrategy
     */
    protected $strategy;

    public function setUp()
    {
        parent::setUp();

        $this->strategy = $this->builder->buildStrategy('Check', 'Node');
    }

    public function testCanParseLanguageConstraint()
    {
<<<<<<< HEAD
        $manager = Mockery::mock('Npm', array(
            'getBinary'           => 'npm',
            'getManifestContents' => json_encode(['engines' => ['node' => '0.10.30']]),
        ));
        $this->strategy->setManager($manager);

        $this->mockRemote('0.8.0');
=======
        $manager = Mockery::mock('Npm', [
            'getBinary'           => 'npm',
            'getManifestContents' => json_encode(['engines' => ['node' => '0.10.30']]),
        ]);
        $this->strategy->setManager($manager);

        $this->mockRemote('0.8.0');

>>>>>>> 40c344eb
        $this->assertFalse($this->strategy->language());

        $this->mockRemote('0.11.0');
        $this->assertTrue($this->strategy->language());
    }
}<|MERGE_RESOLUTION|>--- conflicted
+++ resolved
@@ -30,15 +30,6 @@
 
     public function testCanParseLanguageConstraint()
     {
-<<<<<<< HEAD
-        $manager = Mockery::mock('Npm', array(
-            'getBinary'           => 'npm',
-            'getManifestContents' => json_encode(['engines' => ['node' => '0.10.30']]),
-        ));
-        $this->strategy->setManager($manager);
-
-        $this->mockRemote('0.8.0');
-=======
         $manager = Mockery::mock('Npm', [
             'getBinary'           => 'npm',
             'getManifestContents' => json_encode(['engines' => ['node' => '0.10.30']]),
@@ -46,8 +37,6 @@
         $this->strategy->setManager($manager);
 
         $this->mockRemote('0.8.0');
-
->>>>>>> 40c344eb
         $this->assertFalse($this->strategy->language());
 
         $this->mockRemote('0.11.0');
