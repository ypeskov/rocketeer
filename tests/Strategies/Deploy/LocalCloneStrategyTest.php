--- conflicted
+++ resolved
@@ -45,23 +45,12 @@
 
     public function testCanSpecifyKey()
     {
-<<<<<<< HEAD
+        $time = $this->getCurrentTime();
         $this->swapConnections([
             'production' => [
                 'username' => 'foo',
                 'host'     => 'bar.com:80',
                 'key'      => '/foo/bar',
-=======
-        $time = $this->getCurrentTime();
-
-        $this->swapConfig([
-            'rocketeer::connections' => [
-                'production' => [
-                    'username' => 'foo',
-                    'host'     => 'bar.com:80',
-                    'key'      => '/foo/bar',
-                ],
->>>>>>> 79759954
             ],
         ]);
 
