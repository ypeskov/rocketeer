--- conflicted
+++ resolved
@@ -1,16 +1,12 @@
 
 
 Code Coverage Report:      
-<<<<<<< HEAD
-  2013-08-04 13:33:51      
-=======
-  2013-08-02 22:14:28      
->>>>>>> 362e12b9
+  2013-08-04 13:42:21      
                            
  Summary:                  
   Classes: 42.11% (8/19)   
   Methods: 84.21% (96/114) 
-  Lines:   86.82% (481/554)
+  Lines:   86.64% (480/554)
 
 \Rocketeer::Bash
   Methods: 100.00% (17/17)   Lines:  92.47% ( 86/ 93)
@@ -33,7 +29,7 @@
 \Rocketeer\Tasks::CurrentRelease
   Methods: 100.00% ( 1/ 1)   Lines: 100.00% (  7/  7)
 \Rocketeer\Tasks::Deploy
-  Methods:  75.00% ( 3/ 4)   Lines:  64.71% ( 22/ 34)
+  Methods:  75.00% ( 3/ 4)   Lines:  61.76% ( 21/ 34)
 \Rocketeer\Tasks::Rollback
   Methods: 100.00% ( 2/ 2)   Lines: 100.00% (  5/  5)
 \Rocketeer\Tasks::Setup
