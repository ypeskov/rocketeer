--- conflicted
+++ resolved
@@ -17,11 +17,7 @@
 {
     public function testCanFlushLocalStorage()
     {
-<<<<<<< HEAD
         $this->usesLaravel(false);
-=======
-        unset($this->app['path']);
->>>>>>> 40c344eb
 
         $tester = $this->executeCommand('plugin-publish', ['package' => 'foo/bar']);
         $this->assertContains('No configuration found', $tester->getDisplay());
