--- conflicted
+++ resolved
@@ -20,11 +20,7 @@
     public function testCanSetCustomPathsForBinaries()
     {
         $binary = __DIR__.'/../../../bin/rocketeer';
-<<<<<<< HEAD
         $this->mockConfig(['paths.composer' => $binary]);
-=======
-        $this->mockConfig(['rocketeer::paths.composer' => $binary]);
->>>>>>> 40c344eb
 
         $this->assertEquals($binary, $this->task->which('composer'));
     }
@@ -43,14 +39,9 @@
 
     public function testStoredPathsAreInvalidatedIfIncorrect()
     {
-<<<<<<< HEAD
         $this->mock('rocketeer.remote', 'Remote', function (MockInterface $mock) {
             return $mock
                 ->shouldReceive('connected')->andReturn(false)
-=======
-        $this->mock('rocketeer.remote', 'Remote', function ($mock) {
-            return $mock
->>>>>>> 40c344eb
                 ->shouldReceive('run')->with(['which composer'], Mockery::any())->andReturn(null)
                 ->shouldReceive('run')->with(['which'], Mockery::any())->andReturn(null)
                 ->shouldReceive('run')->with(['which foobar'], Mockery::any())->andReturn('foobar not found')
@@ -66,14 +57,9 @@
 
     public function testPathsAreScopedToConnection()
     {
-<<<<<<< HEAD
         $this->mock('rocketeer.remote', 'Remote', function (MockInterface $mock) {
             return $mock
                 ->shouldReceive('connected')->andReturn(false)
-=======
-        $this->mock('rocketeer.remote', 'Remote', function ($mock) {
-            return $mock
->>>>>>> 40c344eb
                 ->shouldReceive('run')->with(['which'], Mockery::any())->andReturn(null)
                 ->shouldReceive('run')->with(['which composer'], Mockery::any())->andReturn(null)
                 ->shouldReceive('run')->with(['which production'], Mockery::any())->andReturnUsing(function ($a, $b) {
@@ -95,36 +81,20 @@
 
     public function testCanSetPathToPhpAndArtisan()
     {
-<<<<<<< HEAD
-        $this->mockConfig(array(
+        $this->mockConfig([
             'paths.php'     => $this->binaries['php'],
             'paths.artisan' => $this->binaries['php'],
-        ));
+        ]);
 
         $this->assertEquals($this->binaries['php'].' '.$this->binaries['php'].' migrate --force', $this->task->artisan()->migrate());
-=======
-        $this->mockConfig([
-            'rocketeer::paths.php'     => $this->binaries['php'],
-            'rocketeer::paths.artisan' => $this->binaries['php'],
-        ]);
-
-        $this->assertEquals($this->binaries['php'].' '.$this->binaries['php'].' migrate', $this->task->artisan()->migrate());
->>>>>>> 40c344eb
     }
 
     public function testAlwaysRespectsCustomPath()
     {
-<<<<<<< HEAD
-        $this->mockConfig(array(
+        $this->mockConfig([
             'paths.php'      => 'foo',
             'paths.composer' => 'php /some/composer.phar',
-        ));
-=======
-        $this->mockConfig([
-            'rocketeer::paths.php'      => 'foo',
-            'rocketeer::paths.composer' => 'php /some/composer.phar',
         ]);
->>>>>>> 40c344eb
 
         $this->assertEquals('foo', $this->bash->php()->getBinary());
         $this->assertEquals('php /some/composer.phar', $this->bash->composer()->getBinary());
@@ -132,19 +102,11 @@
 
     public function testFetchesBinaryIfNotSpecifiedOrNull()
     {
-<<<<<<< HEAD
-        $this->mockConfig(array(
+        $this->mockConfig([
             'paths.php' => $this->binaries['php'],
-        ));
+        ]);
 
         $this->assertEquals($this->binaries['php'].' artisan migrate --force', $this->task->artisan()->migrate());
-=======
-        $this->mockConfig([
-            'rocketeer::paths.php' => $this->binaries['php'],
-        ]);
-
-        $this->assertEquals($this->binaries['php'].' artisan migrate', $this->task->artisan()->migrate());
->>>>>>> 40c344eb
     }
 
     public function testCanGetBinary()
@@ -157,13 +119,8 @@
 
     public function testCanRunComposer()
     {
-<<<<<<< HEAD
         $this->usesComposer();
         $this->mock('rocketeer.command', 'Illuminate\Console\Command', function (MockInterface $mock) {
-=======
-        $this->usesComposer(true);
-        $this->mock('rocketeer.command', 'Illuminate\Console\Command', function ($mock) {
->>>>>>> 40c344eb
             return $mock
                 ->shouldIgnoreMissing()
                 ->shouldReceive('getOutput')->andReturn($this->getCommandOutput())
@@ -171,22 +128,14 @@
                 ->shouldReceive('option')->andReturn([]);
         });
 
-<<<<<<< HEAD
         $this->pretendTask('Dependencies')->execute();
-=======
-        $this->task('Dependencies')->execute();
->>>>>>> 40c344eb
         $this->assertCount(2, $this->history->getFlattenedHistory()[0]);
     }
 
     public function testDoesntRunComposerIfNotNeeded()
     {
         $this->usesComposer(false);
-<<<<<<< HEAD
         $this->mock('rocketeer.command', 'Illuminate\Console\Command', function (MockInterface $mock) {
-=======
-        $this->mock('rocketeer.command', 'Illuminate\Console\Command', function ($mock) {
->>>>>>> 40c344eb
             return $mock
                 ->shouldIgnoreMissing()
                 ->shouldReceive('getOutput')->andReturn($this->getCommandOutput())
@@ -194,7 +143,6 @@
                 ->shouldReceive('option')->andReturn([]);
         });
 
-<<<<<<< HEAD
         $this->pretendTask('Dependencies')->execute();
         $this->assertEmpty($this->history->getFlattenedHistory());
     }
@@ -211,9 +159,4 @@
 
         $this->assertContains('Usage:', $results);
     }
-=======
-        $this->task('Dependencies')->execute();
-        $this->assertEmpty($this->history->getFlattenedHistory());
-    }
->>>>>>> 40c344eb
 }