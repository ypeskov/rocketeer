--- conflicted
+++ resolved
@@ -18,23 +18,13 @@
 {
     public function testCanForgetCredentialsIfInvalid()
     {
-<<<<<<< HEAD
-        $this->app['rocketeer.storage.local']->set('credentials', array(
-            'repository' => 'https://bitbucket.org/Anahkiasen/registry.git',
-            'username'   => 'Anahkiasen',
-            'password'   => 'baz',
-        ));
-
-        $this->mock('rocketeer.bash', 'Bash', function (MockInterface $mock) {
-=======
         $this->app['rocketeer.storage.local']->set('credentials', [
             'repository' => 'https://bitbucket.org/Anahkiasen/registry.git',
             'username'   => 'Anahkiasen',
             'password'   => 'baz',
         ]);
 
-        $this->mock('rocketeer.bash', 'Bash', function ($mock) {
->>>>>>> 40c344eb
+        $this->mock('rocketeer.bash', 'Bash', function (MockInterface $mock) {
             return $mock
                 ->shouldIgnoreMissing()
                 ->shouldReceive('checkStatus')->andReturn(false);
