--- conflicted
+++ resolved
@@ -16,11 +16,7 @@
 class HistoryTest extends RocketeerTestCase
 {
     /**
-<<<<<<< HEAD
-     * @type integer
-=======
      * @type int
->>>>>>> 40c344eb
      */
     protected $sleep = 5;
 
