--- conflicted
+++ resolved
@@ -2,7 +2,6 @@
 
 Rocketeer follows the [Semantic Versioning 2.0](http://semver.org/spec/v2.0.0.html) spec.
 
-<<<<<<< HEAD
 ## [3.0.0] - Unreleased
 
 ### Added
@@ -39,10 +38,7 @@
 - Fixed an issue where Rocketeer would trust the releases present on one server to deploy to all the other ones
 - Fixed an issue where setting a strategy to `''` to skip it would crash
 
-## 2.2.0 - Unreleased
-=======
 ## [2.2.0] - 2015-04-04
->>>>>>> 79759954
 
 ### Added
 - Added `RemoteHandler::disconnect` to purge cached connections
@@ -428,11 +424,8 @@
 - Added config file
 - Added `deploy:setup` and `deploy:deploy` commands
 
-<<<<<<< HEAD
-[3.0.0]: https://github.com/rocketeers/rocketeer/compare/2.1.3...develop
-=======
+[3.0.0]: https://github.com/rocketeers/rocketeer/compare/2.2.0...develop
 [2.2.0]: https://github.com/rocketeers/rocketeer/compare/2.1.3...2.2.0
->>>>>>> 79759954
 [2.1.3]: https://github.com/rocketeers/rocketeer/compare/2.1.2...2.1.3
 [2.1.2]: https://github.com/rocketeers/rocketeer/compare/2.1.1...2.1.2
 [2.1.1]: https://github.com/rocketeers/rocketeer/compare/2.1.0...2.1.1
