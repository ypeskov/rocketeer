<?php
/*
 * This file is part of Rocketeer
 *
 * (c) Maxime Fabre <ehtnam6@gmail.com>
 *
 * For the full copyright and license information, please view the LICENSE
 * file that was distributed with this source code.
 */

namespace Rocketeer\Binaries\PackageManagers;

use Rocketeer\Abstracts\AbstractPackageManager;
use Rocketeer\Binaries\Php;

class Composer extends AbstractPackageManager
{
    /**
     * The name of the manifest file to look for.
     *
     * @type string
     */
    protected $manifest = 'composer.json';
<<<<<<< HEAD

    /**
     * Get an array of default paths to look for.
     *
     * @return string[]
     */
    protected function getKnownPaths()
    {
        return array(
            'composer',
            $this->paths->getHomeFolder().'/composer.phar',
            $this->releasesManager->getCurrentReleasePath().'/composer.phar',
        );
    }

    /**
     * Change Composer's binary.
     *
     * @param string $binary
     */
    public function setBinary($binary)
    {
        parent::setBinary($binary);

        // Prepend PHP command if executing from archive
        if (strpos($this->getBinary(), 'composer.phar') !== false) {
            $php = new Php($this->app);
            $this->setParent($php);
        }
    }

    /**
     * Get where dependencies are installed.
     *
     * @return string
     */
    public function getDependenciesFolder()
    {
        return 'vendor';
=======

    /**
     * Get an array of default paths to look for.
     *
     * @return string[]
     */
    protected function getKnownPaths()
    {
        return [
            'composer',
            $this->releasesManager->getCurrentReleasePath().'/composer.phar',
        ];
    }

    /**
     * Change Composer's binary.
     *
     * @param string $binary
     */
    public function setBinary($binary)
    {
        parent::setBinary($binary);

        // Prepend PHP command if executing from archive
        if (strpos($this->getBinary(), 'composer.phar') !== false) {
            $php = new Php($this->app);
            $this->setParent($php);
        }
>>>>>>> 40c344eb
    }
}<|MERGE_RESOLUTION|>--- conflicted
+++ resolved
@@ -7,7 +7,6 @@
  * For the full copyright and license information, please view the LICENSE
  * file that was distributed with this source code.
  */
-
 namespace Rocketeer\Binaries\PackageManagers;
 
 use Rocketeer\Abstracts\AbstractPackageManager;
@@ -21,7 +20,6 @@
      * @type string
      */
     protected $manifest = 'composer.json';
-<<<<<<< HEAD
 
     /**
      * Get an array of default paths to look for.
@@ -30,11 +28,11 @@
      */
     protected function getKnownPaths()
     {
-        return array(
+        return [
             'composer',
             $this->paths->getHomeFolder().'/composer.phar',
             $this->releasesManager->getCurrentReleasePath().'/composer.phar',
-        );
+        ];
     }
 
     /**
@@ -61,35 +59,5 @@
     public function getDependenciesFolder()
     {
         return 'vendor';
-=======
-
-    /**
-     * Get an array of default paths to look for.
-     *
-     * @return string[]
-     */
-    protected function getKnownPaths()
-    {
-        return [
-            'composer',
-            $this->releasesManager->getCurrentReleasePath().'/composer.phar',
-        ];
-    }
-
-    /**
-     * Change Composer's binary.
-     *
-     * @param string $binary
-     */
-    public function setBinary($binary)
-    {
-        parent::setBinary($binary);
-
-        // Prepend PHP command if executing from archive
-        if (strpos($this->getBinary(), 'composer.phar') !== false) {
-            $php = new Php($this->app);
-            $this->setParent($php);
-        }
->>>>>>> 40c344eb
     }
 }