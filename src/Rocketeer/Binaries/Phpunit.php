<?php
/*
 * This file is part of Rocketeer
 *
 * (c) Maxime Fabre <ehtnam6@gmail.com>
 *
 * For the full copyright and license information, please view the LICENSE
 * file that was distributed with this source code.
 */

namespace Rocketeer\Binaries;

use Rocketeer\Abstracts\AbstractBinary;

class Phpunit extends AbstractBinary
{
    /**
     * Get an array of default paths to look for.
     *
     * @return string[]
     */
    protected function getKnownPaths()
    {
<<<<<<< HEAD
        return array(
            'phpunit',
            $this->releasesManager->getCurrentReleasePath().'/vendor/bin/phpunit',
        );
=======
        return [
            'phpunit',
            $this->releasesManager->getCurrentReleasePath().'/vendor/bin/phpunit',
        ];
>>>>>>> 40c344eb
    }
}<|MERGE_RESOLUTION|>--- conflicted
+++ resolved
@@ -7,7 +7,6 @@
  * For the full copyright and license information, please view the LICENSE
  * file that was distributed with this source code.
  */
-
 namespace Rocketeer\Binaries;
 
 use Rocketeer\Abstracts\AbstractBinary;
@@ -21,16 +20,9 @@
      */
     protected function getKnownPaths()
     {
-<<<<<<< HEAD
-        return array(
-            'phpunit',
-            $this->releasesManager->getCurrentReleasePath().'/vendor/bin/phpunit',
-        );
-=======
         return [
             'phpunit',
             $this->releasesManager->getCurrentReleasePath().'/vendor/bin/phpunit',
         ];
->>>>>>> 40c344eb
     }
 }