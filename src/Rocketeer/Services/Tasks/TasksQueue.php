--- conflicted
+++ resolved
@@ -7,7 +7,6 @@
  * For the full copyright and license information, please view the LICENSE
  * file that was distributed with this source code.
  */
-
 namespace Rocketeer\Services\Tasks;
 
 use Closure;
@@ -42,16 +41,6 @@
     protected $tasks;
 
     /**
-<<<<<<< HEAD
-=======
-     * The Remote connection.
-     *
-     * @type Connection
-     */
-    protected $remote;
-
-    /**
->>>>>>> 40c344eb
      * @param Parallel $parallel
      */
     public function setParallel($parallel)
@@ -70,11 +59,7 @@
      * @param string|array|Closure $queue
      * @param string|string[]|null $connections
      *
-<<<<<<< HEAD
      * @return string|string[]|false
-=======
-     * @return bool
->>>>>>> 40c344eb
      */
     public function execute($queue, $connections = null)
     {
@@ -95,11 +80,7 @@
      * @param string|string[]      $connections
      * @param string|array|Closure $queue
      *
-<<<<<<< HEAD
      * @return string|string[]|false
-=======
-     * @return bool
->>>>>>> 40c344eb
      */
     public function on($connections, $queue)
     {
@@ -159,7 +140,6 @@
         // Get the connections to execute the tasks on
         $connections = (array) $this->connections->getConnections();
         foreach ($connections as $connection) {
-<<<<<<< HEAD
             $connection = $this->credentials->createConnectionKey($connection);
             $stages     = $this->getStages($connection);
 
@@ -169,24 +149,10 @@
                     $connection->server = $server;
                     $connection->stage  = $stage;
 
-                    $pipeline[] = new Job(array(
+                    $pipeline[] = new Job([
                         'connection' => clone $connection,
                         'queue'      => $queue,
-                    ));
-=======
-            $servers = $this->connections->getConnectionCredentials($connection);
-            $stages  = $this->getStages($connection);
-
-            // Add job to pipeline
-            foreach ($servers as $server => $credentials) {
-                foreach ($stages as $stage) {
-                    $pipeline[] = new Job([
-                        'connection' => $connection,
-                        'server'     => $server,
-                        'stage'      => $stage,
-                        'queue'      => $queue,
                     ]);
->>>>>>> 40c344eb
                 }
             }
         }
@@ -199,8 +165,7 @@
      *
      * @param Job $job
      *
-<<<<<<< HEAD
-     * @return boolean
+     * @return bool
      */
     public function executeJob(Job $job)
     {
@@ -219,21 +184,6 @@
                 continue;
             }
 
-=======
-     * @return bool
-     */
-    protected function executeJob(Job $job)
-    {
-        // Set proper server
-        $this->connections->setConnection($job->connection, $job->server);
-
-        foreach ($job->queue as $key => $task) {
-            if ($task->usesStages()) {
-                $stage = $task->usesStages() ? $job->stage : null;
-                $this->connections->setStage($stage);
-            }
-
->>>>>>> 40c344eb
             // Here we fire the task, save its
             // output and return its status
             $state = $task->fire();
@@ -241,11 +191,7 @@
 
             // If the task didn't finish, display what the error was
             if ($task->wasHalted() || $state === false) {
-<<<<<<< HEAD
                 $this->explainer->error('The tasks queue was canceled by task "'.$task->getName().'"');
-=======
-                $this->command->error('The tasks queue was canceled by task "'.$task->getName().'"');
->>>>>>> 40c344eb
 
                 return false;
             }
@@ -289,15 +235,9 @@
      *
      * @param Pipeline $pipeline
      *
-<<<<<<< HEAD
-     * @return Pipeline
-     *
-     * @throws \Exception
-=======
      * @throws \Exception
      * @return Pipeline
      *
->>>>>>> 40c344eb
      */
     protected function runAsynchronously(Pipeline $pipeline)
     {
@@ -341,11 +281,7 @@
 
         // Return all stages if "all"
         if ($stage === 'all' || !$stage) {
-<<<<<<< HEAD
             $stage = $this->connections->getAvailableStages();
-=======
-            $stage = $this->connections->getStages();
->>>>>>> 40c344eb
         }
 
         // Sanitize and filter
@@ -360,18 +296,10 @@
      *
      * @param string $stage
      *
-<<<<<<< HEAD
-     * @return boolean
+     * @return bool
      */
     public function isValidStage($stage)
     {
         return in_array($stage, $this->connections->getAvailableStages(), true);
-=======
-     * @return bool
-     */
-    public function isValidStage($stage)
-    {
-        return in_array($stage, $this->connections->getStages(), true);
->>>>>>> 40c344eb
     }
 }