--- conflicted
+++ resolved
@@ -7,7 +7,6 @@
  * For the full copyright and license information, please view the LICENSE
  * file that was distributed with this source code.
  */
-
 namespace Rocketeer\Services\Tasks;
 
 use Illuminate\Support\Fluent;
@@ -16,16 +15,9 @@
 /**
  * A job storing where a task/multiple tasks need to be executed.
  *
-<<<<<<< HEAD
  * @property ConnectionKey                                 connection
  * @property \Rocketeer\Abstracts\AbstractTask[]           queue
-=======
- * @property string                              connection
- * @property integer                             server
- * @property string|null                         stage
- * @property \Rocketeer\Abstracts\AbstractTask[] queue
  *
->>>>>>> 40c344eb
  * @author Maxime Fabre <ehtnam6@gmail.com>
  */
 class Job extends Fluent
