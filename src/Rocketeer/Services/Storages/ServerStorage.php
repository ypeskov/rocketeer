<?php
/*
 * This file is part of Rocketeer
 *
 * (c) Maxime Fabre <ehtnam6@gmail.com>
 *
 * For the full copyright and license information, please view the LICENSE
 * file that was distributed with this source code.
 */

namespace Rocketeer\Services\Storages;

use Rocketeer\Abstracts\AbstractStorage;
use Rocketeer\Interfaces\StorageInterface;

/**
 * Provides and persists informations on the server.
 *
 * @author Maxime Fabre <ehtnam6@gmail.com>
 */
class ServerStorage extends AbstractStorage implements StorageInterface
{
    /**
     * Destroy the file.
     *
<<<<<<< HEAD
     * @return boolean
=======
     * @return bool
>>>>>>> 40c344eb
     */
    public function destroy()
    {
        $this->bash->removeFolder($this->getFilepath());
<<<<<<< HEAD

        return true;
    }

    //////////////////////////////////////////////////////////////////////
    ////////////////////////////// HELPERS ///////////////////////////////
    //////////////////////////////////////////////////////////////////////

    /**
     * Get the full path to the file.
     *
     * @return string
     */
    public function getFilepath()
    {
        return $this->paths->getFolder($this->file.'.json');
    }

    /**
     * Get the contents of the file.
     *
     * @return array
     */
    protected function getContents()
    {
        $file = $this->getFilepath();
        $file = $this->bash->getFile($file) ?: '{}';
        $file = (array) json_decode($file, true);

        return $file;
    }

    /**
     * Save the contents of the file.
     *
     * @param array $contents
     */
    protected function saveContents($contents)
    {
        // Don't write to server on pretend mode
        if ($this->getOption('pretend')) {
            return;
        }

=======

        return true;
    }

    //////////////////////////////////////////////////////////////////////
    ////////////////////////////// HELPERS ///////////////////////////////
    //////////////////////////////////////////////////////////////////////

    /**
     * Get the full path to the file.
     *
     * @return string
     */
    public function getFilepath()
    {
        return $this->paths->getFolder($this->file.'.json');
    }

    /**
     * Get the contents of the file.
     *
     * @return array
     */
    protected function getContents()
    {
        $file = $this->getFilepath();
        $file = $this->bash->getFile($file) ?: '{}';
        $file = (array) json_decode($file, true);

        return $file;
    }

    /**
     * Save the contents of the file.
     *
     * @param array $contents
     */
    protected function saveContents($contents)
    {
>>>>>>> 40c344eb
        $file = $this->getFilepath();
        $this->bash->putFile($file, json_encode($contents));
    }
}<|MERGE_RESOLUTION|>--- conflicted
+++ resolved
@@ -7,7 +7,6 @@
  * For the full copyright and license information, please view the LICENSE
  * file that was distributed with this source code.
  */
-
 namespace Rocketeer\Services\Storages;
 
 use Rocketeer\Abstracts\AbstractStorage;
@@ -23,16 +22,11 @@
     /**
      * Destroy the file.
      *
-<<<<<<< HEAD
-     * @return boolean
-=======
      * @return bool
->>>>>>> 40c344eb
      */
     public function destroy()
     {
         $this->bash->removeFolder($this->getFilepath());
-<<<<<<< HEAD
 
         return true;
     }
@@ -77,47 +71,6 @@
             return;
         }
 
-=======
-
-        return true;
-    }
-
-    //////////////////////////////////////////////////////////////////////
-    ////////////////////////////// HELPERS ///////////////////////////////
-    //////////////////////////////////////////////////////////////////////
-
-    /**
-     * Get the full path to the file.
-     *
-     * @return string
-     */
-    public function getFilepath()
-    {
-        return $this->paths->getFolder($this->file.'.json');
-    }
-
-    /**
-     * Get the contents of the file.
-     *
-     * @return array
-     */
-    protected function getContents()
-    {
-        $file = $this->getFilepath();
-        $file = $this->bash->getFile($file) ?: '{}';
-        $file = (array) json_decode($file, true);
-
-        return $file;
-    }
-
-    /**
-     * Save the contents of the file.
-     *
-     * @param array $contents
-     */
-    protected function saveContents($contents)
-    {
->>>>>>> 40c344eb
         $file = $this->getFilepath();
         $this->bash->putFile($file, json_encode($contents));
     }
