--- conflicted
+++ resolved
@@ -1,8 +1,4 @@
 <?php
-<<<<<<< HEAD
-=======
-
->>>>>>> 40c344eb
 /*
  * This file is part of Rocketeer
  *
@@ -11,7 +7,6 @@
  * For the full copyright and license information, please view the LICENSE
  * file that was distributed with this source code.
  */
-
 namespace Rocketeer\Services\Ignition;
 
 use KevinGH\Amend\Command;
@@ -30,11 +25,7 @@
      */
     public function getPredefinedTasks()
     {
-<<<<<<< HEAD
-        $tasks = array(
-=======
         $tasks = [
->>>>>>> 40c344eb
             ''               => 'Rocketeer',
             'check'          => 'Check',
             'cleanup'        => 'Cleanup',
@@ -46,7 +37,6 @@
             'setup'          => 'Setup',
             'strategies'     => 'Strategies',
             'teardown'       => 'Teardown',
-<<<<<<< HEAD
             'test'           => 'Test',
             'update'         => 'Update',
             'tinker'         => 'Development\Tinker',
@@ -55,22 +45,10 @@
             'plugin-list'    => 'Plugins\List',
             'plugin-install' => 'Plugins\Install',
             'plugin-update'  => 'Plugins\Update',
-        );
+        ];
 
         // Add user commands
         $userTasks = (array) $this->config->get('hooks.custom');
-=======
-            'tinker'         => 'Tinker',
-            'test'           => 'Test',
-            'update'         => 'Update',
-            'plugin-publish' => 'Plugins\Publish',
-            'plugin-list'    => 'Plugins\List',
-            'plugin-install' => 'Plugins\Install',
-        ];
-
-        // Add user commands
-        $userTasks = (array) $this->config->get('rocketeer::hooks.custom');
->>>>>>> 40c344eb
         $tasks     = array_merge($tasks, $userTasks);
 
         return $tasks;
@@ -110,7 +88,6 @@
             });
         }
 
-<<<<<<< HEAD
         // Add self update command
         $this->app->singleton('rocketeer.commands.self-update', function () {
             $command = new Command('self-update');
@@ -122,21 +99,14 @@
         // Add manifest helper
         $this->app['rocketeer.console']->getHelperSet()->set(new Helper());
 
-=======
->>>>>>> 40c344eb
         return $commands;
     }
 
     /**
      * Get the handle matching a task.
      *
-<<<<<<< HEAD
      * @param string            $slug
      * @param AbstractTask|null $task
-=======
-     * @param string       $slug
-     * @param AbstractTask $task
->>>>>>> 40c344eb
      *
      * @return string|null
      */
