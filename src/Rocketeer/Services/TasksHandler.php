--- conflicted
+++ resolved
@@ -7,7 +7,6 @@
  * For the full copyright and license information, please view the LICENSE
  * file that was distributed with this source code.
  */
-
 namespace Rocketeer\Services;
 
 use Closure;
@@ -33,32 +32,24 @@
      *
      * @type array
      */
-<<<<<<< HEAD
-    protected $registeredEvents = array();
-=======
     protected $registeredEvents = [];
->>>>>>> 40c344eb
 
     /**
      * The registered plugins.
      *
      * @type array
      */
-<<<<<<< HEAD
-    protected $registeredPlugins = array();
+    protected $registeredPlugins = [];
 
     /**
      * The core events.
      *
      * @type array
      */
-    protected $coreEvents = array(
+    protected $coreEvents = [
         'commands.deploy.before' => 'Primer',
         'deploy.symlink.before'  => [['rocketeer.coordinator', 'beforeSymlink']],
-    );
-=======
-    protected $registeredPlugins = [];
->>>>>>> 40c344eb
+    ];
 
     /**
      * Build a new TasksQueue Instance.
@@ -81,10 +72,9 @@
      */
     public function __call($method, $parameters)
     {
-<<<<<<< HEAD
         // Delegate calls to TasksQueue for facade purposes
         if (method_exists($this->queue, $method)) {
-            return call_user_func_array(array($this->queue, $method), $parameters);
+            return call_user_func_array([$this->queue, $method], $parameters);
         }
 
         // Else we execute actions on the task
@@ -97,9 +87,6 @@
     public function configureStrategy()
     {
         $this->delegateAndRebind('configure', func_get_args(), 'buildStrategy');
-=======
-        return call_user_func_array([$this->queue, $method], $parameters);
->>>>>>> 40c344eb
     }
 
     ////////////////////////////////////////////////////////////////////
@@ -125,17 +112,10 @@
         $this->app->instance($slug, $task);
         $bound = $this->console->add(new BaseTaskCommand($this->app[$slug]));
 
-<<<<<<< HEAD
         // Bind to framework too
         if ($framework = $this->getFramework()) {
             $command = $this->builder->buildCommand($task);
             $framework->registerConsoleCommand($command);
-=======
-        // Bind to Artisan too
-        if ($this->app->bound('artisan') && $this->app->resolved('artisan')) {
-            $command = $this->builder->buildCommand($task);
-            $this->app['artisan']->add($command);
->>>>>>> 40c344eb
         }
 
         return $bound;
@@ -164,11 +144,7 @@
      *
      * @param string  $task
      * @param Closure $listeners
-<<<<<<< HEAD
-     * @param integer $priority
-=======
      * @param int     $priority
->>>>>>> 40c344eb
      */
     public function before($task, $listeners, $priority = 0)
     {
@@ -180,11 +156,7 @@
      *
      * @param string  $task
      * @param Closure $listeners
-<<<<<<< HEAD
-     * @param integer $priority
-=======
      * @param int     $priority
->>>>>>> 40c344eb
      */
     public function after($task, $listeners, $priority = 0)
     {
@@ -192,7 +164,6 @@
     }
 
     /**
-<<<<<<< HEAD
      * Clear the previously registered events.
      */
     public function clearRegisteredEvents()
@@ -205,20 +176,12 @@
     }
 
     /**
-=======
->>>>>>> 40c344eb
      * Register with the Dispatcher the events in the configuration.
      */
     public function registerConfiguredEvents()
     {
         // Clean previously registered events
-<<<<<<< HEAD
         $this->clearRegisteredEvents();
-=======
-        foreach ($this->registeredEvents as $event) {
-            $this->events->forget('rocketeer.'.$event);
-        }
->>>>>>> 40c344eb
 
         // Clean previously registered plugins
         $plugins                 = $this->registeredPlugins;
@@ -232,10 +195,7 @@
         // Get the registered events
         $hooks = (array) $this->rocketeer->getOption('hooks');
         unset($hooks['custom']);
-<<<<<<< HEAD
         unset($hooks['roles']);
-=======
->>>>>>> 40c344eb
 
         // Bind events
         foreach ($hooks as $event => $tasks) {
@@ -243,7 +203,6 @@
                 $this->addTaskListeners($task, $event, $listeners, 0, true);
             }
         }
-<<<<<<< HEAD
 
         // Bind core events
         $this->registerCoreEvents();
@@ -263,8 +222,6 @@
             $priority                 = $event === 'deploy.symlink.before' ? -50 : 0;
             $this->listenTo($event, $listeners, $priority);
         }
-=======
->>>>>>> 40c344eb
     }
 
     /**
@@ -272,18 +229,13 @@
      *
      * @param string         $event
      * @param array|callable $listeners
-<<<<<<< HEAD
-     * @param integer        $priority
-=======
      * @param int            $priority
->>>>>>> 40c344eb
      *
      * @return string
      */
     public function listenTo($event, $listeners, $priority = 0)
     {
         /** @type AbstractTask[] $listeners */
-<<<<<<< HEAD
         $listeners = $this->builder->isCallable($listeners) ? [$listeners] : (array) $listeners;
         $listeners = $this->builder->buildTasks($listeners);
         $event     = Str::contains($event, ['commands.', 'strategies.', 'tasks.']) ? $event : 'tasks.'.$event;
@@ -292,14 +244,6 @@
         foreach ($listeners as $key => $listener) {
             $handle = $this->getEventHandle(null, $event);
             $this->events->addListener($handle, $listener, $priority ?: -$key);
-=======
-        $listeners = $this->builder->buildTasks((array) $listeners);
-
-        // Register events
-        foreach ($listeners as $listener) {
-            $listener->setEvent($event);
-            $this->events->listen('rocketeer.'.$event, [$listener, 'fire'], $priority);
->>>>>>> 40c344eb
         }
 
         return $event;
@@ -311,13 +255,8 @@
      * @param string|array   $task
      * @param string         $event
      * @param array|callable $listeners
-<<<<<<< HEAD
-     * @param integer        $priority
-     * @param boolean        $register
-=======
      * @param int            $priority
      * @param bool           $register
->>>>>>> 40c344eb
      *
      * @throws \Rocketeer\Exceptions\TaskCompositionException
      *
@@ -334,7 +273,6 @@
             return;
         }
 
-<<<<<<< HEAD
         // Cancel if no listeners
         if (!$listeners) {
             return;
@@ -343,20 +281,11 @@
         // Prevent events on anonymous tasks
         $task = $this->builder->buildTask($task);
         if ($task->getSlug() === 'closure') {
-=======
-        // Prevent events on anonymous tasks
-        $slug = $this->builder->buildTask($task)->getSlug();
-        if ($slug === 'closure') {
->>>>>>> 40c344eb
             return;
         }
 
         // Get event name and register listeners
-<<<<<<< HEAD
         $event = $this->getEventHandle($task, $event);
-=======
-        $event = $slug.'.'.$event;
->>>>>>> 40c344eb
         $event = $this->listenTo($event, $listeners, $priority);
 
         // Store registered event
@@ -372,18 +301,13 @@
      *
      * @param string|AbstractTask $task
      * @param string              $event
-<<<<<<< HEAD
-     * @param boolean             $flatten
-=======
      * @param bool                $flatten
->>>>>>> 40c344eb
      *
      * @return array
      */
     public function getTasksListeners($task, $event, $flatten = false)
     {
         // Get events
-<<<<<<< HEAD
         $task   = $this->builder->buildTaskFromClass($task);
         $handle = $this->getEventHandle($task, $event);
         $events = $this->events->getListeners($handle);
@@ -394,18 +318,6 @@
                 $events[$key] = $stringTask;
             } elseif ($flatten && $listener instanceof AbstractTask) {
                 $events[$key] = $listener->getSlug();
-=======
-        $task   = $this->builder->buildTaskFromClass($task)->getSlug();
-        $events = $this->events->getListeners('rocketeer.'.$task.'.'.$event);
-
-        // Flatten the queue if requested
-        foreach ($events as $key => $event) {
-            $task = $event[0];
-            if ($flatten && $task instanceof Tasks\Closure && $stringTask = $task->getStringTask()) {
-                $events[$key] = $stringTask;
-            } elseif ($flatten && $task instanceof AbstractTask) {
-                $events[$key] = $task->getSlug();
->>>>>>> 40c344eb
             }
         }
 
@@ -430,11 +342,7 @@
      * @param string $plugin
      * @param array  $configuration
      */
-<<<<<<< HEAD
-    public function plugin($plugin, array $configuration = array())
-=======
     public function plugin($plugin, array $configuration = [])
->>>>>>> 40c344eb
     {
         // Build plugin
         if (is_string($plugin)) {
@@ -447,16 +355,6 @@
             return;
         }
 
-<<<<<<< HEAD
-        $this->registeredPlugins[$identifier] = array(
-            'plugin'        => $plugin,
-            'configuration' => $configuration,
-        );
-
-        // Register configuration
-        $vendor = $plugin->getNamespace();
-        // $this->config->package('rocketeers/'.$vendor, $plugin->configurationFolder);
-=======
         $this->registeredPlugins[$identifier] = [
             'plugin'        => $plugin,
             'configuration' => $configuration,
@@ -464,24 +362,19 @@
 
         // Register configuration
         $vendor = $plugin->getNamespace();
-        $this->config->package('rocketeers/'.$vendor, $plugin->configurationFolder);
->>>>>>> 40c344eb
+        // $this->config->package('rocketeers/'.$vendor, $plugin->configurationFolder);
         if ($configuration) {
             $this->config->set($vendor.'::config', $configuration);
         }
 
         // Bind instances
         $this->app = $plugin->register($this->app);
-<<<<<<< HEAD
         $plugin->onConsole($this->app['rocketeer.console']);
         $plugin->onBuilder($this->app['rocketeer.builder']);
-=======
->>>>>>> 40c344eb
 
         // Add hooks to TasksHandler
         $plugin->onQueue($this);
     }
-<<<<<<< HEAD
 
     //////////////////////////////////////////////////////////////////////
     ////////////////////////////// HELPERS ///////////////////////////////
@@ -521,6 +414,4 @@
 
         return 'rocketeer.'.$event;
     }
-=======
->>>>>>> 40c344eb
 }