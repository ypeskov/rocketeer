--- conflicted
+++ resolved
@@ -9,11 +9,6 @@
  */
 namespace Rocketeer\Services\Display;
 
-<<<<<<< HEAD
-use Closure;
-use DateTime;
-=======
->>>>>>> c3c6e998
 use Rocketeer\Traits\HasLocator;
 
 /**
