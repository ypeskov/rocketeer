<?php
/*
 * This file is part of Rocketeer
 *
 * (c) Maxime Fabre <ehtnam6@gmail.com>
 *
 * For the full copyright and license information, please view the LICENSE
 * file that was distributed with this source code.
 */

namespace Rocketeer\Abstracts;

use DateTime;
use League\Event\ListenerInterface;
use Rocketeer\Bash;
use Rocketeer\Interfaces\HasRolesInterface;
use Rocketeer\Interfaces\IdentifierInterface;
use Rocketeer\Traits\Properties\Configurable;
use Rocketeer\Traits\Properties\HasEvents;
use Rocketeer\Traits\Properties\HasRoles;
use Rocketeer\Traits\Sluggable;
use Rocketeer\Traits\StepsRunner;

/**
 * An abstract AbstractTask with common helpers, from which all Tasks derive.
 *
 * @author Maxime Fabre <ehtnam6@gmail.com>
 */
abstract class AbstractTask extends Bash implements HasRolesInterface, IdentifierInterface, ListenerInterface
{
<<<<<<< HEAD
    use Configurable;
    use HasEvents;
    use HasRoles;
    use StepsRunner;
    use Sluggable;
=======
    use StepsRunner;
>>>>>>> 40c344eb

    /**
     * The name of the task.
     *
     * @type string
     */
    protected $name;

    /**
     * A description of what the task does.
     *
     * @type string
     */
    protected $description;

    /**
<<<<<<< HEAD
     * A set of options that guide the entity.
     *
     * @type array
     */
    protected $options = [];
=======
     * The event this task is answering to.
     *
     * @type string
     */
    protected $event;
>>>>>>> 40c344eb

    /**
     * Whether the task was halted mid-course.
     *
<<<<<<< HEAD
     * @type boolean
=======
     * @type bool
>>>>>>> 40c344eb
     */
    protected $halted = false;

    ////////////////////////////////////////////////////////////////////
    ////////////////////////////// REFLECTION //////////////////////////
    ////////////////////////////////////////////////////////////////////

    /**
<<<<<<< HEAD
     * Get a global identifier for this entity.
     *
     * @return string
     */
    public function getIdentifier()
    {
        return 'tasks.'.$this->getSlug();
=======
     * Get the name of the task.
     *
     * @return string
     */
    public function getName()
    {
        return $this->name ?: class_basename($this);
    }

    /**
     * Get the basic name of the task.
     *
     * @return string
     */
    public function getSlug()
    {
        $slug = Str::snake($this->getName(), '-');
        $slug = Str::slug($slug);

        return $slug;
>>>>>>> 40c344eb
    }

    /**
     * Get what the task does.
     *
     * @return string
     */
    public function getDescription()
    {
        return $this->description;
    }

    /**
     * Change the task's name.
     *
     * @param string $name
     */
    public function setName($name)
    {
        $this->name = ucfirst($name) ?: $this->name;
    }

    /**
<<<<<<< HEAD
=======
     * @param string $event
     */
    public function setEvent($event)
    {
        $this->event = $event;
    }

    /**
>>>>>>> 40c344eb
     * @param string $description
     */
    public function setDescription($description)
    {
        $this->description = $description ?: $this->description;
    }

    ////////////////////////////////////////////////////////////////////
    ////////////////////////////// EXECUTION ///////////////////////////
    ////////////////////////////////////////////////////////////////////

    /**
     * Run the task.
     *
     * @return string
     */
    abstract public function execute();

    /**
     * Fire the command.
     *
<<<<<<< HEAD
     * @return boolean
     */
    public function fire()
    {
        $this->displayStatus();
        $callback = function () {
            return $this->execute();
        };

        return $this->runWithBeforeAfterEvents(function () use ($callback) {
            return $this->local ? $this->onLocal($callback) : $callback();
        });
=======
     * @return bool
     */
    public function fire()
    {
        // Print status
        $results = false;
        $this->displayStatus();

        // Fire the task if the before event passes
        if ($this->fireEvent('before')) {
            $this->timer->time($this, function () use (&$results) {
                $results = $this->execute();
            });
            $this->fireEvent('after');
        }

        return $results;
>>>>>>> 40c344eb
    }

    /**
     * Cancel the task.
     *
     * @param string|null $errors Potential errors to display
     *
<<<<<<< HEAD
     * @return boolean
=======
     * @return bool
>>>>>>> 40c344eb
     */
    public function halt($errors = null)
    {
        // Display errors
        if ($errors) {
<<<<<<< HEAD
            $this->explainer->error($errors);
=======
            $this->command->error($errors);
>>>>>>> 40c344eb
        }

        $this->fireEvent('halt');
        $this->halted = true;

<<<<<<< HEAD
        if ($this->event) {
            $this->getEvent()->stopPropagation();
        }

=======
>>>>>>> 40c344eb
        return false;
    }

    /**
     * Whether the task was halted mid-course.
     *
<<<<<<< HEAD
     * @return boolean
=======
     * @return bool
>>>>>>> 40c344eb
     */
    public function wasHalted()
    {
        return $this->halted === true;
    }

    ////////////////////////////////////////////////////////////////////
<<<<<<< HEAD
=======
    /////////////////////////////// EVENTS /////////////////////////////
    ////////////////////////////////////////////////////////////////////

    /**
     * Fire an event related to this task.
     *
     * @param string $event
     *
     * @return bool
     */
    public function fireEvent($event)
    {
        $event     = $this->getQualifiedEvent($event);
        $listeners = $this->events->getListeners($event);

        // Fire the event
        $result = $this->explainer->displayBelow(function () use ($listeners) {
            foreach ($listeners as $listener) {
                $response = call_user_func_array($listener, [$this]);
                if ($response === false) {
                    return false;
                }
            }

            return true;
        });

        // If the event returned a strict false, halt the task
        if ($result === false) {
            $this->halt();
        }

        return $result !== false;
    }

    /**
     * Get the fully qualified event name.
     *
     * @param string $event
     *
     * @return string
     */
    public function getQualifiedEvent($event)
    {
        return 'rocketeer.'.$this->getSlug().'.'.$event;
    }

    ////////////////////////////////////////////////////////////////////
>>>>>>> 40c344eb
    /////////////////////////////// HELPERS ////////////////////////////
    ////////////////////////////////////////////////////////////////////

    /**
     * Display a list of releases and their status.
     *
     * @codeCoverageIgnore
     */
    protected function displayReleases()
    {
        if (!$this->command) {
            return;
        }

        $key      = 0;
        $rows     = [];
        $releases = $this->releasesManager->getValidationFile();

        // Append the rows
        foreach ($releases as $name => $state) {
            $icon  = $state ? '✓' : '✘';
            $color = $state ? 'green' : 'red';
            $date  = DateTime::createFromFormat('YmdHis', $name)->format('Y-m-d H:i:s');
            $date  = sprintf('<fg=%s>%s</fg=%s>', $color, $date, $color);

            // Add color to row
            $rows[] = [$key, $name, $date, $icon];
            $key++;
        }

        // Render table
        $this->command->comment('Here are the available releases :');
        $this->command->table(
            ['#', 'Path', 'Deployed at', 'Status'],
            $rows
        );

        return $rows;
    }

    /**
     * Display what the command is and does.
     */
    protected function displayStatus()
    {
        $name        = $this->getName();
        $description = $this->getDescription();
<<<<<<< HEAD
        $time        = $this->timer->getTime($this);
        $event       = $this->event ? $this->event->getName() : null;

        $this->explainer->display($name, $description, $event, $time);
=======
        $time        = $this->timer->getTaskTime($this);

        $this->explainer->display($name, $description, $this->event, $time);
>>>>>>> 40c344eb
    }
}<|MERGE_RESOLUTION|>--- conflicted
+++ resolved
@@ -7,7 +7,6 @@
  * For the full copyright and license information, please view the LICENSE
  * file that was distributed with this source code.
  */
-
 namespace Rocketeer\Abstracts;
 
 use DateTime;
@@ -28,15 +27,11 @@
  */
 abstract class AbstractTask extends Bash implements HasRolesInterface, IdentifierInterface, ListenerInterface
 {
-<<<<<<< HEAD
     use Configurable;
     use HasEvents;
     use HasRoles;
     use StepsRunner;
     use Sluggable;
-=======
-    use StepsRunner;
->>>>>>> 40c344eb
 
     /**
      * The name of the task.
@@ -53,28 +48,16 @@
     protected $description;
 
     /**
-<<<<<<< HEAD
      * A set of options that guide the entity.
      *
      * @type array
      */
     protected $options = [];
-=======
-     * The event this task is answering to.
-     *
-     * @type string
-     */
-    protected $event;
->>>>>>> 40c344eb
 
     /**
      * Whether the task was halted mid-course.
      *
-<<<<<<< HEAD
-     * @type boolean
-=======
      * @type bool
->>>>>>> 40c344eb
      */
     protected $halted = false;
 
@@ -83,7 +66,6 @@
     ////////////////////////////////////////////////////////////////////
 
     /**
-<<<<<<< HEAD
      * Get a global identifier for this entity.
      *
      * @return string
@@ -91,85 +73,51 @@
     public function getIdentifier()
     {
         return 'tasks.'.$this->getSlug();
-=======
-     * Get the name of the task.
+    }
+
+    /**
+     * Get what the task does.
      *
      * @return string
      */
-    public function getName()
-    {
-        return $this->name ?: class_basename($this);
-    }
-
-    /**
-     * Get the basic name of the task.
+    public function getDescription()
+    {
+        return $this->description;
+    }
+
+    /**
+     * Change the task's name.
+     *
+     * @param string $name
+     */
+    public function setName($name)
+    {
+        $this->name = ucfirst($name) ?: $this->name;
+    }
+
+    /**
+     * @param string $description
+     */
+    public function setDescription($description)
+    {
+        $this->description = $description ?: $this->description;
+    }
+
+    ////////////////////////////////////////////////////////////////////
+    ////////////////////////////// EXECUTION ///////////////////////////
+    ////////////////////////////////////////////////////////////////////
+
+    /**
+     * Run the task.
      *
      * @return string
      */
-    public function getSlug()
-    {
-        $slug = Str::snake($this->getName(), '-');
-        $slug = Str::slug($slug);
-
-        return $slug;
->>>>>>> 40c344eb
-    }
-
-    /**
-     * Get what the task does.
-     *
-     * @return string
-     */
-    public function getDescription()
-    {
-        return $this->description;
-    }
-
-    /**
-     * Change the task's name.
-     *
-     * @param string $name
-     */
-    public function setName($name)
-    {
-        $this->name = ucfirst($name) ?: $this->name;
-    }
-
-    /**
-<<<<<<< HEAD
-=======
-     * @param string $event
-     */
-    public function setEvent($event)
-    {
-        $this->event = $event;
-    }
-
-    /**
->>>>>>> 40c344eb
-     * @param string $description
-     */
-    public function setDescription($description)
-    {
-        $this->description = $description ?: $this->description;
-    }
-
-    ////////////////////////////////////////////////////////////////////
-    ////////////////////////////// EXECUTION ///////////////////////////
-    ////////////////////////////////////////////////////////////////////
-
-    /**
-     * Run the task.
-     *
-     * @return string
-     */
     abstract public function execute();
 
     /**
      * Fire the command.
      *
-<<<<<<< HEAD
-     * @return boolean
+     * @return bool
      */
     public function fire()
     {
@@ -181,70 +129,36 @@
         return $this->runWithBeforeAfterEvents(function () use ($callback) {
             return $this->local ? $this->onLocal($callback) : $callback();
         });
-=======
+    }
+
+    /**
+     * Cancel the task.
+     *
+     * @param string|null $errors Potential errors to display
+     *
      * @return bool
-     */
-    public function fire()
-    {
-        // Print status
-        $results = false;
-        $this->displayStatus();
-
-        // Fire the task if the before event passes
-        if ($this->fireEvent('before')) {
-            $this->timer->time($this, function () use (&$results) {
-                $results = $this->execute();
-            });
-            $this->fireEvent('after');
-        }
-
-        return $results;
->>>>>>> 40c344eb
-    }
-
-    /**
-     * Cancel the task.
-     *
-     * @param string|null $errors Potential errors to display
-     *
-<<<<<<< HEAD
-     * @return boolean
-=======
-     * @return bool
->>>>>>> 40c344eb
      */
     public function halt($errors = null)
     {
         // Display errors
         if ($errors) {
-<<<<<<< HEAD
             $this->explainer->error($errors);
-=======
-            $this->command->error($errors);
->>>>>>> 40c344eb
         }
 
         $this->fireEvent('halt');
         $this->halted = true;
 
-<<<<<<< HEAD
         if ($this->event) {
             $this->getEvent()->stopPropagation();
         }
 
-=======
->>>>>>> 40c344eb
         return false;
     }
 
     /**
      * Whether the task was halted mid-course.
      *
-<<<<<<< HEAD
-     * @return boolean
-=======
      * @return bool
->>>>>>> 40c344eb
      */
     public function wasHalted()
     {
@@ -252,57 +166,6 @@
     }
 
     ////////////////////////////////////////////////////////////////////
-<<<<<<< HEAD
-=======
-    /////////////////////////////// EVENTS /////////////////////////////
-    ////////////////////////////////////////////////////////////////////
-
-    /**
-     * Fire an event related to this task.
-     *
-     * @param string $event
-     *
-     * @return bool
-     */
-    public function fireEvent($event)
-    {
-        $event     = $this->getQualifiedEvent($event);
-        $listeners = $this->events->getListeners($event);
-
-        // Fire the event
-        $result = $this->explainer->displayBelow(function () use ($listeners) {
-            foreach ($listeners as $listener) {
-                $response = call_user_func_array($listener, [$this]);
-                if ($response === false) {
-                    return false;
-                }
-            }
-
-            return true;
-        });
-
-        // If the event returned a strict false, halt the task
-        if ($result === false) {
-            $this->halt();
-        }
-
-        return $result !== false;
-    }
-
-    /**
-     * Get the fully qualified event name.
-     *
-     * @param string $event
-     *
-     * @return string
-     */
-    public function getQualifiedEvent($event)
-    {
-        return 'rocketeer.'.$this->getSlug().'.'.$event;
-    }
-
-    ////////////////////////////////////////////////////////////////////
->>>>>>> 40c344eb
     /////////////////////////////// HELPERS ////////////////////////////
     ////////////////////////////////////////////////////////////////////
 
@@ -350,15 +213,9 @@
     {
         $name        = $this->getName();
         $description = $this->getDescription();
-<<<<<<< HEAD
         $time        = $this->timer->getTime($this);
         $event       = $this->event ? $this->event->getName() : null;
 
         $this->explainer->display($name, $description, $event, $time);
-=======
-        $time        = $this->timer->getTaskTime($this);
-
-        $this->explainer->display($name, $description, $this->event, $time);
->>>>>>> 40c344eb
     }
 }