<?php
<<<<<<< HEAD
=======

>>>>>>> 40c344eb
/*
 * This file is part of Rocketeer
 *
 * (c) Maxime Fabre <ehtnam6@gmail.com>
 *
 * For the full copyright and license information, please view the LICENSE
 * file that was distributed with this source code.
 */

namespace Rocketeer\Abstracts;

abstract class AbstractPackageManager extends AbstractBinary
{
    /**
     * The name of the manifest file to look for.
     *
     * @type string
     */
    protected $manifest;

    /**
     * Whether the manager is enabled or not.
     *
<<<<<<< HEAD
     * @return boolean
=======
     * @return bool
>>>>>>> 40c344eb
     */
    public function isExecutable()
    {
        return $this->getBinary() && $this->hasManifest();
    }

    /**
     * Check if the manifest file exists, locally or on server.
     *
     * @return bool
     */
    public function hasManifest()
    {
<<<<<<< HEAD
        $server = $this->releasesManager->getCurrentReleasePath($this->manifest);
        $server = $this->bash->fileExists($server);

        $local = $this->getManifestPath();
=======
        $server = $this->paths->getFolder('current/'.$this->manifest);
        $server = $this->bash->fileExists($server);

        $local = $this->app['path.base'].DS.$this->manifest;
>>>>>>> 40c344eb
        $local = $this->files->exists($local);

        return $local || $server;
    }

    /**
     * Get the contents of the manifest file.
     *
<<<<<<< HEAD
     * @return string|null
     *
     * @throws \Illuminate\Filesystem\FileNotFoundException
     */
    public function getManifestContents()
    {
        $manifest = $this->getManifestPath();
=======
     * @throws \Illuminate\Filesystem\FileNotFoundException
     * @return string|null
     *
     */
    public function getManifestContents()
    {
        $manifest = $this->app['path.base'].DS.$this->manifest;
>>>>>>> 40c344eb
        if ($this->files->exists($manifest)) {
            return $this->files->get($manifest);
        }

        return;
    }

    /**
<<<<<<< HEAD
     * Get the name of the manifest file.
     *
=======
>>>>>>> 40c344eb
     * @return string
     */
    public function getManifest()
    {
        return $this->manifest;
    }
<<<<<<< HEAD

    /**
     * Get the path to the manifest file.
     *
     * @return string
     */
    public function getManifestPath()
    {
        return $this->paths->getApplicationPath().$this->manifest;
    }

    /**
     * Get where dependencies are installed.
     *
     * @return string|null
     */
    abstract public function getDependenciesFolder();
=======
>>>>>>> 40c344eb
}<|MERGE_RESOLUTION|>--- conflicted
+++ resolved
@@ -1,8 +1,4 @@
 <?php
-<<<<<<< HEAD
-=======
-
->>>>>>> 40c344eb
 /*
  * This file is part of Rocketeer
  *
@@ -11,7 +7,6 @@
  * For the full copyright and license information, please view the LICENSE
  * file that was distributed with this source code.
  */
-
 namespace Rocketeer\Abstracts;
 
 abstract class AbstractPackageManager extends AbstractBinary
@@ -26,11 +21,7 @@
     /**
      * Whether the manager is enabled or not.
      *
-<<<<<<< HEAD
-     * @return boolean
-=======
      * @return bool
->>>>>>> 40c344eb
      */
     public function isExecutable()
     {
@@ -44,17 +35,10 @@
      */
     public function hasManifest()
     {
-<<<<<<< HEAD
         $server = $this->releasesManager->getCurrentReleasePath($this->manifest);
         $server = $this->bash->fileExists($server);
 
         $local = $this->getManifestPath();
-=======
-        $server = $this->paths->getFolder('current/'.$this->manifest);
-        $server = $this->bash->fileExists($server);
-
-        $local = $this->app['path.base'].DS.$this->manifest;
->>>>>>> 40c344eb
         $local = $this->files->exists($local);
 
         return $local || $server;
@@ -63,23 +47,13 @@
     /**
      * Get the contents of the manifest file.
      *
-<<<<<<< HEAD
-     * @return string|null
-     *
-     * @throws \Illuminate\Filesystem\FileNotFoundException
-     */
-    public function getManifestContents()
-    {
-        $manifest = $this->getManifestPath();
-=======
      * @throws \Illuminate\Filesystem\FileNotFoundException
      * @return string|null
      *
      */
     public function getManifestContents()
     {
-        $manifest = $this->app['path.base'].DS.$this->manifest;
->>>>>>> 40c344eb
+        $manifest = $this->getManifestPath();
         if ($this->files->exists($manifest)) {
             return $this->files->get($manifest);
         }
@@ -88,18 +62,14 @@
     }
 
     /**
-<<<<<<< HEAD
      * Get the name of the manifest file.
      *
-=======
->>>>>>> 40c344eb
      * @return string
      */
     public function getManifest()
     {
         return $this->manifest;
     }
-<<<<<<< HEAD
 
     /**
      * Get the path to the manifest file.
@@ -117,6 +87,4 @@
      * @return string|null
      */
     abstract public function getDependenciesFolder();
-=======
->>>>>>> 40c344eb
 }