--- conflicted
+++ resolved
@@ -1,8 +1,4 @@
 <?php
-<<<<<<< HEAD
-=======
-
->>>>>>> 40c344eb
 /*
  * This file is part of Rocketeer
  *
@@ -11,7 +7,6 @@
  * For the full copyright and license information, please view the LICENSE
  * file that was distributed with this source code.
  */
-
 namespace Rocketeer\Strategies\Check;
 
 use Illuminate\Container\Container;
