<?php
/*
 * This file is part of Rocketeer
 *
 * (c) Maxime Fabre <ehtnam6@gmail.com>
 *
 * For the full copyright and license information, please view the LICENSE
 * file that was distributed with this source code.
 */

namespace Rocketeer\Strategies\Dependencies;

use Rocketeer\Abstracts\Strategies\AbstractDependenciesStrategy;
use Rocketeer\Interfaces\Strategies\DependenciesStrategyInterface;

class ComposerStrategy extends AbstractDependenciesStrategy implements DependenciesStrategyInterface
{
<<<<<<< HEAD
    protected $options = array(
        'shared_dependencies' => false,
        'flags'               => array(
            'install' => ['--no-interaction' => null, '--no-dev' => null, '--prefer-dist' => null],
        ),
    );

=======
>>>>>>> 40c344eb
    /**
     * @type string
     */
    protected $description = 'Installs dependencies with Composer';

    /**
     * The name of the binary.
     *
     * @type string
     */
    protected $binary = 'composer';
<<<<<<< HEAD
=======

    /**
     * Install the dependencies.
     *
     * @return bool
     */
    public function install()
    {
        return $this->executeHook('install');
    }

    /**
     * Update the dependencies.
     *
     * @return bool
     */
    public function update()
    {
        return $this->executeHook('update');
    }

    /**
     * @param string $hook
     *
     * @return bool
     */
    protected function executeHook($hook)
    {
        $tasks = $this->getHookedTasks('composer.'.$hook, [$this->manager, $this]);
        if (!$tasks) {
            return true;
        }

        $this->runForCurrentRelease($tasks);

        return $this->checkStatus('Composer could not install dependencies');
    }
>>>>>>> 40c344eb
}<|MERGE_RESOLUTION|>--- conflicted
+++ resolved
@@ -7,7 +7,6 @@
  * For the full copyright and license information, please view the LICENSE
  * file that was distributed with this source code.
  */
-
 namespace Rocketeer\Strategies\Dependencies;
 
 use Rocketeer\Abstracts\Strategies\AbstractDependenciesStrategy;
@@ -15,16 +14,13 @@
 
 class ComposerStrategy extends AbstractDependenciesStrategy implements DependenciesStrategyInterface
 {
-<<<<<<< HEAD
-    protected $options = array(
+    protected $options = [
         'shared_dependencies' => false,
-        'flags'               => array(
+        'flags'               => [
             'install' => ['--no-interaction' => null, '--no-dev' => null, '--prefer-dist' => null],
-        ),
-    );
+        ],
+    ];
 
-=======
->>>>>>> 40c344eb
     /**
      * @type string
      */
@@ -36,44 +32,4 @@
      * @type string
      */
     protected $binary = 'composer';
-<<<<<<< HEAD
-=======
-
-    /**
-     * Install the dependencies.
-     *
-     * @return bool
-     */
-    public function install()
-    {
-        return $this->executeHook('install');
-    }
-
-    /**
-     * Update the dependencies.
-     *
-     * @return bool
-     */
-    public function update()
-    {
-        return $this->executeHook('update');
-    }
-
-    /**
-     * @param string $hook
-     *
-     * @return bool
-     */
-    protected function executeHook($hook)
-    {
-        $tasks = $this->getHookedTasks('composer.'.$hook, [$this->manager, $this]);
-        if (!$tasks) {
-            return true;
-        }
-
-        $this->runForCurrentRelease($tasks);
-
-        return $this->checkStatus('Composer could not install dependencies');
-    }
->>>>>>> 40c344eb
 }