--- conflicted
+++ resolved
@@ -7,7 +7,6 @@
  * For the full copyright and license information, please view the LICENSE
  * file that was distributed with this source code.
  */
-
 namespace Rocketeer\Strategies\Dependencies;
 
 use Illuminate\Support\Arr;
@@ -29,40 +28,12 @@
     protected $binary = 'bower';
 
     //////////////////////////////////////////////////////////////////////
-<<<<<<< HEAD
-=======
-    ////////////////////////////// COMMANDS //////////////////////////////
-    //////////////////////////////////////////////////////////////////////
-
-    /**
-     * Install the dependencies.
-     *
-     * @return bool
-     */
-    public function install()
-    {
-        return $this->manager->runForCurrentRelease('install', [], $this->getInstallationOptions());
-    }
-
-    /**
-     * Update the dependencies.
-     *
-     * @return bool
-     */
-    public function update()
-    {
-        return $this->manager->runForCurrentRelease('update', [], $this->getInstallationOptions());
-    }
-
-    //////////////////////////////////////////////////////////////////////
->>>>>>> 40c344eb
     ////////////////////////////// HELPERS ///////////////////////////////
     //////////////////////////////////////////////////////////////////////
 
     /**
      * Get the options to run Bower with.
      *
-<<<<<<< HEAD
      * @param string $command
      *
      * @return array
@@ -76,17 +47,5 @@
         }
 
         return $flags;
-=======
-     * @return array
-     */
-    protected function getInstallationOptions()
-    {
-        $credentials = $this->connections->getServerCredentials();
-        if (Arr::get($credentials, 'username') === 'root') {
-            return ['--allow-root' => null];
-        }
-
-        return [];
->>>>>>> 40c344eb
     }
 }