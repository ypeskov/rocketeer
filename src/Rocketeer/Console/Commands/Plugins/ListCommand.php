--- conflicted
+++ resolved
@@ -1,8 +1,4 @@
 <?php
-<<<<<<< HEAD
-=======
-
->>>>>>> 40c344eb
 /*
  * This file is part of Rocketeer
  *
@@ -11,7 +7,6 @@
  * For the full copyright and license information, please view the LICENSE
  * file that was distributed with this source code.
  */
-
 namespace Rocketeer\Console\Commands\Plugins;
 
 use Rocketeer\Abstracts\Commands\AbstractCommand;
@@ -23,11 +18,7 @@
      *
      * @type string
      */
-<<<<<<< HEAD
     protected $name = 'plugin:list';
-=======
-    protected $name = 'deploy:plugin-list';
->>>>>>> 40c344eb
 
     /**
      * The console command description.
@@ -40,11 +31,7 @@
      * Whether the command's task should be built
      * into a pipeline or run straight.
      *
-<<<<<<< HEAD
-     * @type boolean
-=======
      * @type bool
->>>>>>> 40c344eb
      */
     protected $straight = true;
 
@@ -54,11 +41,7 @@
     public function fire()
     {
         $rows    = [];
-<<<<<<< HEAD
         $plugins = $this->tasks->getRegisteredPlugins();
-=======
-        $plugins = $this->laravel['rocketeer.tasks']->getRegisteredPlugins();
->>>>>>> 40c344eb
         foreach ($plugins as $plugin => $instance) {
             $rows[] = [$plugin];
         }
