--- conflicted
+++ resolved
@@ -1,8 +1,4 @@
 <?php
-<<<<<<< HEAD
-=======
-
->>>>>>> 40c344eb
 /*
  * This file is part of Rocketeer
  *
@@ -11,7 +7,6 @@
  * For the full copyright and license information, please view the LICENSE
  * file that was distributed with this source code.
  */
-
 namespace Rocketeer\Console\Commands\Plugins;
 
 use Rocketeer\Abstracts\Commands\AbstractCommand;
@@ -25,11 +20,7 @@
      *
      * @type string
      */
-<<<<<<< HEAD
     protected $name = 'plugin:config';
-=======
-    protected $name = 'deploy:plugin-config';
->>>>>>> 40c344eb
 
     /**
      * The console command description.
@@ -42,11 +33,7 @@
      * Whether the command's task should be built
      * into a pipeline or run straight.
      *
-<<<<<<< HEAD
-     * @type boolean
-=======
      * @type bool
->>>>>>> 40c344eb
      */
     protected $straight = true;
 
@@ -57,16 +44,11 @@
     {
         $this->laravel->instance('rocketeer.command', $this);
 
-<<<<<<< HEAD
         /** @type string $package */
         $package = $this->argument('package');
 
         $publisher = new Plugins($this->laravel);
         $publisher->publish($package);
-=======
-        $publisher = new Plugins($this->laravel);
-        $publisher->publish($this->argument('package'));
->>>>>>> 40c344eb
     }
 
     /**
@@ -76,14 +58,8 @@
      */
     protected function getArguments()
     {
-<<<<<<< HEAD
-        return array(
-            ['package', InputArgument::REQUIRED, 'The package to publish the configuration for'],
-        );
-=======
         return [
             ['package', InputArgument::REQUIRED, 'The package to publish the configuration for'],
         ];
->>>>>>> 40c344eb
     }
 }