<?php
/*
 * This file is part of Rocketeer
 *
 * (c) Maxime Fabre <ehtnam6@gmail.com>
 *
 * For the full copyright and license information, please view the LICENSE
 * file that was distributed with this source code.
 */

namespace Rocketeer\Console\Commands;

use Rocketeer\Abstracts\Commands\AbstractCommand;

/**
 * Lists the available options for each strategy.
 *
 * @author Maxime Fabre <ehtnam6@gmail.com>
 */
class StrategiesCommand extends AbstractCommand
{
    /**
     * The console command name.
     *
     * @type string
     */
<<<<<<< HEAD
    protected $name = 'strategies';
=======
    protected $name = 'deploy:strategies';
>>>>>>> 40c344eb

    /**
     * The console command description.
     *
     * @type string
     */
    protected $description = 'Lists the available options for each strategy';

    /**
     * Run the tasks.
     */
    public function fire()
    {
<<<<<<< HEAD
        $strategies = array(
            'check'        => ['Php', 'Ruby', 'Node', 'Polyglot'],
=======
        $strategies = [
            'check'        => ['Php', 'Ruby', 'Node'],
>>>>>>> 40c344eb
            'deploy'       => ['Clone', 'Copy', 'Sync'],
            'test'         => ['Phpunit'],
            'migrate'      => ['Artisan'],
            'dependencies' => ['Composer', 'Bundler', 'Npm', 'Bower', 'Polyglot'],
<<<<<<< HEAD
        );
=======
        ];
>>>>>>> 40c344eb

        $rows = [];
        foreach ($strategies as $strategy => $implementations) {
            foreach ($implementations as $implementation) {
<<<<<<< HEAD
                $instance = $this->builder->buildStrategy($strategy, $implementation);
=======
                $instance = $this->laravel['rocketeer.builder']->buildStrategy($strategy, $implementation);
>>>>>>> 40c344eb
                $rows[]   = [$strategy, $implementation, $instance->getDescription()];
            }
        }

        $this->table(['Strategy', 'Implementation', 'Description'], $rows);
    }
}<|MERGE_RESOLUTION|>--- conflicted
+++ resolved
@@ -7,7 +7,6 @@
  * For the full copyright and license information, please view the LICENSE
  * file that was distributed with this source code.
  */
-
 namespace Rocketeer\Console\Commands;
 
 use Rocketeer\Abstracts\Commands\AbstractCommand;
@@ -24,11 +23,7 @@
      *
      * @type string
      */
-<<<<<<< HEAD
     protected $name = 'strategies';
-=======
-    protected $name = 'deploy:strategies';
->>>>>>> 40c344eb
 
     /**
      * The console command description.
@@ -42,31 +37,18 @@
      */
     public function fire()
     {
-<<<<<<< HEAD
-        $strategies = array(
+        $strategies = [
             'check'        => ['Php', 'Ruby', 'Node', 'Polyglot'],
-=======
-        $strategies = [
-            'check'        => ['Php', 'Ruby', 'Node'],
->>>>>>> 40c344eb
             'deploy'       => ['Clone', 'Copy', 'Sync'],
             'test'         => ['Phpunit'],
             'migrate'      => ['Artisan'],
             'dependencies' => ['Composer', 'Bundler', 'Npm', 'Bower', 'Polyglot'],
-<<<<<<< HEAD
-        );
-=======
         ];
->>>>>>> 40c344eb
 
         $rows = [];
         foreach ($strategies as $strategy => $implementations) {
             foreach ($implementations as $implementation) {
-<<<<<<< HEAD
                 $instance = $this->builder->buildStrategy($strategy, $implementation);
-=======
-                $instance = $this->laravel['rocketeer.builder']->buildStrategy($strategy, $implementation);
->>>>>>> 40c344eb
                 $rows[]   = [$strategy, $implementation, $instance->getDescription()];
             }
         }
