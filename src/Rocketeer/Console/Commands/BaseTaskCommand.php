<?php
/*
 * This file is part of Rocketeer
 *
 * (c) Maxime Fabre <ehtnam6@gmail.com>
 *
 * For the full copyright and license information, please view the LICENSE
 * file that was distributed with this source code.
 */

namespace Rocketeer\Console\Commands;

use Rocketeer\Abstracts\AbstractTask;
use Rocketeer\Abstracts\Commands\AbstractCommand;

/**
 * A command that wraps around a task class and runs
 * its execute method on fire.
 *
 * @author Maxime Fabre <ehtnam6@gmail.com>
 */
class BaseTaskCommand extends AbstractCommand
{
    /**
     * The default name.
     *
     * @type string
     */
<<<<<<< HEAD
    protected $name = 'custom';
=======
    protected $name = 'deploy:custom';
>>>>>>> 40c344eb

    /**
     * Build a new custom command.
     *
     * @param AbstractTask|null $task
     * @param string|null       $name A name for the command
     */
    public function __construct(AbstractTask $task = null, $name = null)
    {
        parent::__construct($task);

        // Set name
<<<<<<< HEAD
        if ($this->name === 'custom' && $task) {
            $this->name = $name ?: $task->getSlug();
=======
        if ($this->name === 'deploy:custom' && $task) {
            $this->name = $name ?: $task->getSlug();
            $this->name = 'deploy:'.$this->name;
>>>>>>> 40c344eb
        }
    }

    /**
     * Fire the custom Task.
     *
<<<<<<< HEAD
     * @return integer
=======
     * @return int
>>>>>>> 40c344eb
     */
    public function fire()
    {
        return $this->fireTasksQueue($this->task->getSlug());
    }
}<|MERGE_RESOLUTION|>--- conflicted
+++ resolved
@@ -7,7 +7,6 @@
  * For the full copyright and license information, please view the LICENSE
  * file that was distributed with this source code.
  */
-
 namespace Rocketeer\Console\Commands;
 
 use Rocketeer\Abstracts\AbstractTask;
@@ -26,11 +25,7 @@
      *
      * @type string
      */
-<<<<<<< HEAD
     protected $name = 'custom';
-=======
-    protected $name = 'deploy:custom';
->>>>>>> 40c344eb
 
     /**
      * Build a new custom command.
@@ -43,25 +38,15 @@
         parent::__construct($task);
 
         // Set name
-<<<<<<< HEAD
         if ($this->name === 'custom' && $task) {
             $this->name = $name ?: $task->getSlug();
-=======
-        if ($this->name === 'deploy:custom' && $task) {
-            $this->name = $name ?: $task->getSlug();
-            $this->name = 'deploy:'.$this->name;
->>>>>>> 40c344eb
         }
     }
 
     /**
      * Fire the custom Task.
      *
-<<<<<<< HEAD
-     * @return integer
-=======
      * @return int
->>>>>>> 40c344eb
      */
     public function fire()
     {
