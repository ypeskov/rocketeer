<?php
/*
 * This file is part of Rocketeer
 *
 * (c) Maxime Fabre <ehtnam6@gmail.com>
 *
 * For the full copyright and license information, please view the LICENSE
 * file that was distributed with this source code.
 */

namespace Rocketeer\Console\Compilation;

use Herrera\Box\Compactor\Php;

/**
 * Strips out whitespace in the Rocketeer file
 * before the PHAR compilation.
 *
 * @author Maxime Fabre <ehtnam6@gmail.com>
 */
class WhitespaceCompactor extends Php
{
    /**
     * Checks whether a given file is to be stripped or not
     * Configuration file are left as is.
     *
     * @param string $file
     *
<<<<<<< HEAD
     * @return boolean
=======
     * @return bool
>>>>>>> 40c344eb
     */
    public function supports($file)
    {
        return dirname($file) !== 'src/config' && parent::supports($file);
    }
}<|MERGE_RESOLUTION|>--- conflicted
+++ resolved
@@ -7,7 +7,6 @@
  * For the full copyright and license information, please view the LICENSE
  * file that was distributed with this source code.
  */
-
 namespace Rocketeer\Console\Compilation;
 
 use Herrera\Box\Compactor\Php;
@@ -26,11 +25,7 @@
      *
      * @param string $file
      *
-<<<<<<< HEAD
-     * @return boolean
-=======
      * @return bool
->>>>>>> 40c344eb
      */
     public function supports($file)
     {
