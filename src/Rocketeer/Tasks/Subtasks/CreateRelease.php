<?php
/*
 * This file is part of Rocketeer
 *
 * (c) Maxime Fabre <ehtnam6@gmail.com>
 *
 * For the full copyright and license information, please view the LICENSE
 * file that was distributed with this source code.
 */

namespace Rocketeer\Tasks\Subtasks;

use Rocketeer\Abstracts\AbstractTask;
use Rocketeer\Interfaces\Strategies\DeployStrategyInterface;

/**
 * Creates a new release on the server.
 *
 * @author Maxime Fabre <ehtnam6@gmail.com>
 */
class CreateRelease extends AbstractTask
{
    /**
     * A description of what the task does.
     *
     * @type string
     */
    protected $description = 'Creates a new release on the server';
<<<<<<< HEAD

    /**
     * Run the task.
     *
     * @return string
     */
    public function execute()
    {
        /** @type DeployStrategyInterface $strategy */
        $strategy = $this->getStrategy('Deploy');

        return $strategy->deploy();
=======

    /**
     * Run the task.
     *
     * @return string
     */
    public function execute()
    {
        return $this->getStrategy('Deploy')->deploy();
>>>>>>> 40c344eb
    }
}<|MERGE_RESOLUTION|>--- conflicted
+++ resolved
@@ -7,7 +7,6 @@
  * For the full copyright and license information, please view the LICENSE
  * file that was distributed with this source code.
  */
-
 namespace Rocketeer\Tasks\Subtasks;
 
 use Rocketeer\Abstracts\AbstractTask;
@@ -26,7 +25,6 @@
      * @type string
      */
     protected $description = 'Creates a new release on the server';
-<<<<<<< HEAD
 
     /**
      * Run the task.
@@ -39,16 +37,5 @@
         $strategy = $this->getStrategy('Deploy');
 
         return $strategy->deploy();
-=======
-
-    /**
-     * Run the task.
-     *
-     * @return string
-     */
-    public function execute()
-    {
-        return $this->getStrategy('Deploy')->deploy();
->>>>>>> 40c344eb
     }
 }