--- conflicted
+++ resolved
@@ -7,7 +7,6 @@
  * For the full copyright and license information, please view the LICENSE
  * file that was distributed with this source code.
  */
-
 namespace Rocketeer\Tasks;
 
 use Rocketeer\Abstracts\AbstractTask;
@@ -30,18 +29,11 @@
     /**
      * Run the task.
      *
-<<<<<<< HEAD
-     * @return boolean
+     * @return bool
      */
     public function execute()
     {
         /** @type TestStrategyInterface $tester */
-=======
-     * @return bool
-     */
-    public function execute()
-    {
->>>>>>> 40c344eb
         $tester = $this->getStrategy('Test');
         if (!$tester) {
             return true;
